--- conflicted
+++ resolved
@@ -763,14 +763,7 @@
         if (is_array($ldapUsers = @ldap_get_entries($ldap, $ldapUsersQuery)) && is_iterable($ldapUsers)) {
             if ($ldapUsersNum = count($ldapUsers)) {
                 $this->logger->notice(sprintf("%d directory user(s) found.", $ldapUsersNum));
-<<<<<<< HEAD
-                $ldapUserAttribute      = strtolower($config["ldap"]["queries"]["userUniqueAttribute"]);
-                $ldapUserMatchAttribute = strtolower($config["ldap"]["queries"]["userMatchAttribute"]);
-                $ldapNameAttribute      = strtolower($config["ldap"]["queries"]["userNameAttribute"]);
-                $ldapEmailAttribute     = strtolower($config["ldap"]["queries"]["userEmailAttribute"]);
                 $ldapSshKeyAttribute    = strtolower($config["ldap"]["queries"]["userSshKeyAttribute"]);
-=======
->>>>>>> 223a7559
 
                 foreach ($ldapUsers as $i => $ldapUser) {
                     if (!is_int($i)) {
