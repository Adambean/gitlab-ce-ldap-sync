--- conflicted
+++ resolved
@@ -9,18 +9,10 @@
         "m4tthumphrey/php-gitlab-api": "^12.0.0",
         "monolog/monolog": "^3.9.0",
         "php-http/guzzle6-adapter": "^2.0.2",
-<<<<<<< HEAD
-        "symfony/console": "7.3.3",
+        "symfony/console": "^7.3.4",
         "symfony/polyfill-php83": "^1.33.0",
         "symfony/polyfill-php84": "^1.33.0",
         "symfony/yaml": "^7.3.3"
-=======
-        "symfony/console": "^6.4.25",
-        "symfony/polyfill-php82": "^1.33.0",
-        "symfony/polyfill-php83": "^1.33.0",
-        "symfony/polyfill-php84": "^1.33.0",
-        "symfony/yaml": "^6.4.25"
->>>>>>> 70e6b9d8
     },
     "require-dev": {
         "phpstan/phpstan": "^2.1.28",
