--- conflicted
+++ resolved
@@ -4,11 +4,7 @@
         "Read more about it at https://getcomposer.org/doc/01-basic-usage.md#installing-dependencies",
         "This file is @generated automatically"
     ],
-<<<<<<< HEAD
-    "content-hash": "10fe08c07c98aae41c66db2e863a7a32",
-=======
-    "content-hash": "01367b458c5864b63cfb2c946fb8afc6",
->>>>>>> 70e6b9d8
+    "content-hash": "b55fa3325cf47bcbd541774d5a75487a",
     "packages": [
         {
             "name": "clue/stream-filter",
@@ -1561,29 +1557,16 @@
         },
         {
             "name": "symfony/console",
-<<<<<<< HEAD
-            "version": "v7.3.3",
+            "version": "v7.3.4",
             "source": {
                 "type": "git",
                 "url": "https://github.com/symfony/console.git",
-                "reference": "cb0102a1c5ac3807cf3fdf8bea96007df7fdbea7"
-            },
-            "dist": {
-                "type": "zip",
-                "url": "https://api.github.com/repos/symfony/console/zipball/cb0102a1c5ac3807cf3fdf8bea96007df7fdbea7",
-                "reference": "cb0102a1c5ac3807cf3fdf8bea96007df7fdbea7",
-=======
-            "version": "v6.4.26",
-            "source": {
-                "type": "git",
-                "url": "https://github.com/symfony/console.git",
-                "reference": "492de6dfd93910d7d7a729c5a04ddcd2b9e99c4f"
-            },
-            "dist": {
-                "type": "zip",
-                "url": "https://api.github.com/repos/symfony/console/zipball/492de6dfd93910d7d7a729c5a04ddcd2b9e99c4f",
-                "reference": "492de6dfd93910d7d7a729c5a04ddcd2b9e99c4f",
->>>>>>> 70e6b9d8
+                "reference": "2b9c5fafbac0399a20a2e82429e2bd735dcfb7db"
+            },
+            "dist": {
+                "type": "zip",
+                "url": "https://api.github.com/repos/symfony/console/zipball/2b9c5fafbac0399a20a2e82429e2bd735dcfb7db",
+                "reference": "2b9c5fafbac0399a20a2e82429e2bd735dcfb7db",
                 "shasum": ""
             },
             "require": {
@@ -1648,11 +1631,7 @@
                 "terminal"
             ],
             "support": {
-<<<<<<< HEAD
-                "source": "https://github.com/symfony/console/tree/v7.3.3"
-=======
-                "source": "https://github.com/symfony/console/tree/v6.4.26"
->>>>>>> 70e6b9d8
+                "source": "https://github.com/symfony/console/tree/v7.3.4"
             },
             "funding": [
                 {
@@ -1672,11 +1651,7 @@
                     "type": "tidelift"
                 }
             ],
-<<<<<<< HEAD
-            "time": "2025-08-25T06:35:40+00:00"
-=======
-            "time": "2025-09-26T12:13:46+00:00"
->>>>>>> 70e6b9d8
+            "time": "2025-09-22T15:31:00+00:00"
         },
         {
             "name": "symfony/deprecation-contracts",
@@ -1747,20 +1722,20 @@
         },
         {
             "name": "symfony/options-resolver",
-            "version": "v6.4.25",
+            "version": "v7.3.3",
             "source": {
                 "type": "git",
                 "url": "https://github.com/symfony/options-resolver.git",
-                "reference": "d28e7e2db8a73e9511df892d36445f61314bbebe"
-            },
-            "dist": {
-                "type": "zip",
-                "url": "https://api.github.com/repos/symfony/options-resolver/zipball/d28e7e2db8a73e9511df892d36445f61314bbebe",
-                "reference": "d28e7e2db8a73e9511df892d36445f61314bbebe",
-                "shasum": ""
-            },
-            "require": {
-                "php": ">=8.1",
+                "reference": "0ff2f5c3df08a395232bbc3c2eb7e84912df911d"
+            },
+            "dist": {
+                "type": "zip",
+                "url": "https://api.github.com/repos/symfony/options-resolver/zipball/0ff2f5c3df08a395232bbc3c2eb7e84912df911d",
+                "reference": "0ff2f5c3df08a395232bbc3c2eb7e84912df911d",
+                "shasum": ""
+            },
+            "require": {
+                "php": ">=8.2",
                 "symfony/deprecation-contracts": "^2.5|^3"
             },
             "type": "library",
@@ -1794,7 +1769,7 @@
                 "options"
             ],
             "support": {
-                "source": "https://github.com/symfony/options-resolver/tree/v6.4.25"
+                "source": "https://github.com/symfony/options-resolver/tree/v7.3.3"
             },
             "funding": [
                 {
@@ -1814,7 +1789,7 @@
                     "type": "tidelift"
                 }
             ],
-            "time": "2025-08-04T17:06:28+00:00"
+            "time": "2025-08-05T10:16:07+00:00"
         },
         {
             "name": "symfony/polyfill-ctype",
@@ -2567,20 +2542,20 @@
         },
         {
             "name": "symfony/string",
-            "version": "v6.4.26",
+            "version": "v7.3.4",
             "source": {
                 "type": "git",
                 "url": "https://github.com/symfony/string.git",
-                "reference": "5621f039a71a11c87c106c1c598bdcd04a19aeea"
-            },
-            "dist": {
-                "type": "zip",
-                "url": "https://api.github.com/repos/symfony/string/zipball/5621f039a71a11c87c106c1c598bdcd04a19aeea",
-                "reference": "5621f039a71a11c87c106c1c598bdcd04a19aeea",
-                "shasum": ""
-            },
-            "require": {
-                "php": ">=8.1",
+                "reference": "f96476035142921000338bad71e5247fbc138872"
+            },
+            "dist": {
+                "type": "zip",
+                "url": "https://api.github.com/repos/symfony/string/zipball/f96476035142921000338bad71e5247fbc138872",
+                "reference": "f96476035142921000338bad71e5247fbc138872",
+                "shasum": ""
+            },
+            "require": {
+                "php": ">=8.2",
                 "symfony/polyfill-ctype": "~1.8",
                 "symfony/polyfill-intl-grapheme": "~1.0",
                 "symfony/polyfill-intl-normalizer": "~1.0",
@@ -2590,10 +2565,11 @@
                 "symfony/translation-contracts": "<2.5"
             },
             "require-dev": {
-                "symfony/http-client": "^5.4|^6.0|^7.0",
-                "symfony/intl": "^6.2|^7.0",
+                "symfony/emoji": "^7.1",
+                "symfony/http-client": "^6.4|^7.0",
+                "symfony/intl": "^6.4|^7.0",
                 "symfony/translation-contracts": "^2.5|^3.0",
-                "symfony/var-exporter": "^5.4|^6.0|^7.0"
+                "symfony/var-exporter": "^6.4|^7.0"
             },
             "type": "library",
             "autoload": {
@@ -2632,7 +2608,7 @@
                 "utf8"
             ],
             "support": {
-                "source": "https://github.com/symfony/string/tree/v6.4.26"
+                "source": "https://github.com/symfony/string/tree/v7.3.4"
             },
             "funding": [
                 {
@@ -2652,11 +2628,10 @@
                     "type": "tidelift"
                 }
             ],
-            "time": "2025-09-11T14:32:46+00:00"
+            "time": "2025-09-11T14:36:48+00:00"
         },
         {
             "name": "symfony/yaml",
-<<<<<<< HEAD
             "version": "v7.3.3",
             "source": {
                 "type": "git",
@@ -2667,18 +2642,6 @@
                 "type": "zip",
                 "url": "https://api.github.com/repos/symfony/yaml/zipball/d4f4a66866fe2451f61296924767280ab5732d9d",
                 "reference": "d4f4a66866fe2451f61296924767280ab5732d9d",
-=======
-            "version": "v6.4.26",
-            "source": {
-                "type": "git",
-                "url": "https://github.com/symfony/yaml.git",
-                "reference": "0fc8b966fd0dcaab544ae59bfc3a433f048c17b0"
-            },
-            "dist": {
-                "type": "zip",
-                "url": "https://api.github.com/repos/symfony/yaml/zipball/0fc8b966fd0dcaab544ae59bfc3a433f048c17b0",
-                "reference": "0fc8b966fd0dcaab544ae59bfc3a433f048c17b0",
->>>>>>> 70e6b9d8
                 "shasum": ""
             },
             "require": {
@@ -2721,11 +2684,7 @@
             "description": "Loads and dumps YAML files",
             "homepage": "https://symfony.com",
             "support": {
-<<<<<<< HEAD
                 "source": "https://github.com/symfony/yaml/tree/v7.3.3"
-=======
-                "source": "https://github.com/symfony/yaml/tree/v6.4.26"
->>>>>>> 70e6b9d8
             },
             "funding": [
                 {
@@ -2745,11 +2704,7 @@
                     "type": "tidelift"
                 }
             ],
-<<<<<<< HEAD
             "time": "2025-08-27T11:34:33+00:00"
-=======
-            "time": "2025-09-26T15:07:38+00:00"
->>>>>>> 70e6b9d8
         }
     ],
     "packages-dev": [
