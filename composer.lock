--- conflicted
+++ resolved
@@ -4,11 +4,7 @@
         "Read more about it at https://getcomposer.org/doc/01-basic-usage.md#installing-dependencies",
         "This file is @generated automatically"
     ],
-<<<<<<< HEAD
-    "content-hash": "b55fa3325cf47bcbd541774d5a75487a",
-=======
-    "content-hash": "4b3fa618029bbd2c08755c3e2a0f7869",
->>>>>>> 89abf0ff
+    "content-hash": "be0e72d57222a8307f831ba97e07b1dc",
     "packages": [
         {
             "name": "clue/stream-filter",
@@ -1559,29 +1555,16 @@
         },
         {
             "name": "symfony/console",
-<<<<<<< HEAD
-            "version": "v7.3.4",
+            "version": "v7.4.0",
             "source": {
                 "type": "git",
                 "url": "https://github.com/symfony/console.git",
-                "reference": "2b9c5fafbac0399a20a2e82429e2bd735dcfb7db"
-            },
-            "dist": {
-                "type": "zip",
-                "url": "https://api.github.com/repos/symfony/console/zipball/2b9c5fafbac0399a20a2e82429e2bd735dcfb7db",
-                "reference": "2b9c5fafbac0399a20a2e82429e2bd735dcfb7db",
-=======
-            "version": "v6.4.27",
-            "source": {
-                "type": "git",
-                "url": "https://github.com/symfony/console.git",
-                "reference": "13d3176cf8ad8ced24202844e9f95af11e2959fc"
-            },
-            "dist": {
-                "type": "zip",
-                "url": "https://api.github.com/repos/symfony/console/zipball/13d3176cf8ad8ced24202844e9f95af11e2959fc",
-                "reference": "13d3176cf8ad8ced24202844e9f95af11e2959fc",
->>>>>>> 89abf0ff
+                "reference": "0bc0f45254b99c58d45a8fbf9fb955d46cbd1bb8"
+            },
+            "dist": {
+                "type": "zip",
+                "url": "https://api.github.com/repos/symfony/console/zipball/0bc0f45254b99c58d45a8fbf9fb955d46cbd1bb8",
+                "reference": "0bc0f45254b99c58d45a8fbf9fb955d46cbd1bb8",
                 "shasum": ""
             },
             "require": {
@@ -1589,7 +1572,7 @@
                 "symfony/deprecation-contracts": "^2.5|^3",
                 "symfony/polyfill-mbstring": "~1.0",
                 "symfony/service-contracts": "^2.5|^3",
-                "symfony/string": "^7.2"
+                "symfony/string": "^7.2|^8.0"
             },
             "conflict": {
                 "symfony/dependency-injection": "<6.4",
@@ -1603,16 +1586,16 @@
             },
             "require-dev": {
                 "psr/log": "^1|^2|^3",
-                "symfony/config": "^6.4|^7.0",
-                "symfony/dependency-injection": "^6.4|^7.0",
-                "symfony/event-dispatcher": "^6.4|^7.0",
-                "symfony/http-foundation": "^6.4|^7.0",
-                "symfony/http-kernel": "^6.4|^7.0",
-                "symfony/lock": "^6.4|^7.0",
-                "symfony/messenger": "^6.4|^7.0",
-                "symfony/process": "^6.4|^7.0",
-                "symfony/stopwatch": "^6.4|^7.0",
-                "symfony/var-dumper": "^6.4|^7.0"
+                "symfony/config": "^6.4|^7.0|^8.0",
+                "symfony/dependency-injection": "^6.4|^7.0|^8.0",
+                "symfony/event-dispatcher": "^6.4|^7.0|^8.0",
+                "symfony/http-foundation": "^6.4|^7.0|^8.0",
+                "symfony/http-kernel": "^6.4|^7.0|^8.0",
+                "symfony/lock": "^6.4|^7.0|^8.0",
+                "symfony/messenger": "^6.4|^7.0|^8.0",
+                "symfony/process": "^6.4|^7.0|^8.0",
+                "symfony/stopwatch": "^6.4|^7.0|^8.0",
+                "symfony/var-dumper": "^6.4|^7.0|^8.0"
             },
             "type": "library",
             "autoload": {
@@ -1646,11 +1629,7 @@
                 "terminal"
             ],
             "support": {
-<<<<<<< HEAD
-                "source": "https://github.com/symfony/console/tree/v7.3.4"
-=======
-                "source": "https://github.com/symfony/console/tree/v6.4.27"
->>>>>>> 89abf0ff
+                "source": "https://github.com/symfony/console/tree/v7.4.0"
             },
             "funding": [
                 {
@@ -1670,11 +1649,7 @@
                     "type": "tidelift"
                 }
             ],
-<<<<<<< HEAD
-            "time": "2025-09-22T15:31:00+00:00"
-=======
-            "time": "2025-10-06T10:25:16+00:00"
->>>>>>> 89abf0ff
+            "time": "2025-11-27T13:27:24+00:00"
         },
         {
             "name": "symfony/deprecation-contracts",
@@ -1745,18 +1720,6 @@
         },
         {
             "name": "symfony/options-resolver",
-<<<<<<< HEAD
-            "version": "v7.3.3",
-            "source": {
-                "type": "git",
-                "url": "https://github.com/symfony/options-resolver.git",
-                "reference": "0ff2f5c3df08a395232bbc3c2eb7e84912df911d"
-            },
-            "dist": {
-                "type": "zip",
-                "url": "https://api.github.com/repos/symfony/options-resolver/zipball/0ff2f5c3df08a395232bbc3c2eb7e84912df911d",
-                "reference": "0ff2f5c3df08a395232bbc3c2eb7e84912df911d",
-=======
             "version": "v7.4.0",
             "source": {
                 "type": "git",
@@ -1767,7 +1730,6 @@
                 "type": "zip",
                 "url": "https://api.github.com/repos/symfony/options-resolver/zipball/b38026df55197f9e39a44f3215788edf83187b80",
                 "reference": "b38026df55197f9e39a44f3215788edf83187b80",
->>>>>>> 89abf0ff
                 "shasum": ""
             },
             "require": {
@@ -1805,11 +1767,7 @@
                 "options"
             ],
             "support": {
-<<<<<<< HEAD
-                "source": "https://github.com/symfony/options-resolver/tree/v7.3.3"
-=======
                 "source": "https://github.com/symfony/options-resolver/tree/v7.4.0"
->>>>>>> 89abf0ff
             },
             "funding": [
                 {
@@ -1829,11 +1787,7 @@
                     "type": "tidelift"
                 }
             ],
-<<<<<<< HEAD
-            "time": "2025-08-05T10:16:07+00:00"
-=======
             "time": "2025-11-12T15:39:26+00:00"
->>>>>>> 89abf0ff
         },
         {
             "name": "symfony/polyfill-ctype",
@@ -2670,18 +2624,6 @@
         },
         {
             "name": "symfony/string",
-<<<<<<< HEAD
-            "version": "v7.3.4",
-            "source": {
-                "type": "git",
-                "url": "https://github.com/symfony/string.git",
-                "reference": "f96476035142921000338bad71e5247fbc138872"
-            },
-            "dist": {
-                "type": "zip",
-                "url": "https://api.github.com/repos/symfony/string/zipball/f96476035142921000338bad71e5247fbc138872",
-                "reference": "f96476035142921000338bad71e5247fbc138872",
-=======
             "version": "v7.4.0",
             "source": {
                 "type": "git",
@@ -2692,15 +2634,11 @@
                 "type": "zip",
                 "url": "https://api.github.com/repos/symfony/string/zipball/d50e862cb0a0e0886f73ca1f31b865efbb795003",
                 "reference": "d50e862cb0a0e0886f73ca1f31b865efbb795003",
->>>>>>> 89abf0ff
                 "shasum": ""
             },
             "require": {
                 "php": ">=8.2",
-<<<<<<< HEAD
-=======
                 "symfony/deprecation-contracts": "^2.5|^3.0",
->>>>>>> 89abf0ff
                 "symfony/polyfill-ctype": "~1.8",
                 "symfony/polyfill-intl-grapheme": "~1.33",
                 "symfony/polyfill-intl-normalizer": "~1.0",
@@ -2710,19 +2648,11 @@
                 "symfony/translation-contracts": "<2.5"
             },
             "require-dev": {
-<<<<<<< HEAD
-                "symfony/emoji": "^7.1",
-                "symfony/http-client": "^6.4|^7.0",
-                "symfony/intl": "^6.4|^7.0",
-                "symfony/translation-contracts": "^2.5|^3.0",
-                "symfony/var-exporter": "^6.4|^7.0"
-=======
                 "symfony/emoji": "^7.1|^8.0",
                 "symfony/http-client": "^6.4|^7.0|^8.0",
                 "symfony/intl": "^6.4|^7.0|^8.0",
                 "symfony/translation-contracts": "^2.5|^3.0",
                 "symfony/var-exporter": "^6.4|^7.0|^8.0"
->>>>>>> 89abf0ff
             },
             "type": "library",
             "autoload": {
@@ -2761,11 +2691,7 @@
                 "utf8"
             ],
             "support": {
-<<<<<<< HEAD
-                "source": "https://github.com/symfony/string/tree/v7.3.4"
-=======
                 "source": "https://github.com/symfony/string/tree/v7.4.0"
->>>>>>> 89abf0ff
             },
             "funding": [
                 {
@@ -2785,36 +2711,32 @@
                     "type": "tidelift"
                 }
             ],
-<<<<<<< HEAD
-            "time": "2025-09-11T14:36:48+00:00"
-=======
             "time": "2025-11-27T13:27:24+00:00"
->>>>>>> 89abf0ff
         },
         {
             "name": "symfony/yaml",
-            "version": "v7.3.3",
+            "version": "v7.4.0",
             "source": {
                 "type": "git",
                 "url": "https://github.com/symfony/yaml.git",
-                "reference": "d4f4a66866fe2451f61296924767280ab5732d9d"
-            },
-            "dist": {
-                "type": "zip",
-                "url": "https://api.github.com/repos/symfony/yaml/zipball/d4f4a66866fe2451f61296924767280ab5732d9d",
-                "reference": "d4f4a66866fe2451f61296924767280ab5732d9d",
+                "reference": "6c84a4b55aee4cd02034d1c528e83f69ddf63810"
+            },
+            "dist": {
+                "type": "zip",
+                "url": "https://api.github.com/repos/symfony/yaml/zipball/6c84a4b55aee4cd02034d1c528e83f69ddf63810",
+                "reference": "6c84a4b55aee4cd02034d1c528e83f69ddf63810",
                 "shasum": ""
             },
             "require": {
                 "php": ">=8.2",
-                "symfony/deprecation-contracts": "^2.5|^3.0",
+                "symfony/deprecation-contracts": "^2.5|^3",
                 "symfony/polyfill-ctype": "^1.8"
             },
             "conflict": {
                 "symfony/console": "<6.4"
             },
             "require-dev": {
-                "symfony/console": "^6.4|^7.0"
+                "symfony/console": "^6.4|^7.0|^8.0"
             },
             "bin": [
                 "Resources/bin/yaml-lint"
@@ -2845,7 +2767,7 @@
             "description": "Loads and dumps YAML files",
             "homepage": "https://symfony.com",
             "support": {
-                "source": "https://github.com/symfony/yaml/tree/v7.3.3"
+                "source": "https://github.com/symfony/yaml/tree/v7.4.0"
             },
             "funding": [
                 {
@@ -2865,7 +2787,7 @@
                     "type": "tidelift"
                 }
             ],
-            "time": "2025-08-27T11:34:33+00:00"
+            "time": "2025-11-16T10:14:42+00:00"
         }
     ],
     "packages-dev": [
